--- conflicted
+++ resolved
@@ -11,7 +11,8 @@
 ## jax 0.3.14 (Unreleased)
 * [GitHub commits](https://github.com/google/jax/compare/jax-v0.3.13...main).
 * Breaking changes
-  * {func}`jax.experimental.compilation_cache.initialize_cache` does not support `max_cache_size_  bytes` anymore and will not get that as an input.
+  * {func}`jax.experimental.compilation_cache.initialize_cache` does not support
+    `max_cache_size_  bytes` anymore and will not get that as an input.
 * Changes
   * {func}`jax.numpy.linalg.slogdet` now accepts an optional `method` argument
     that allows selection between an LU-decomposition based implementation and
@@ -47,16 +48,13 @@
     traces as an alternative to the Tensorboard UI.
   * Added a `jax.named_scope` context manager that adds profiler metadata to
     Python programs (similar to `jax.named_call`).
-<<<<<<< HEAD
   * In scatter-update operations (i.e. :attr:`jax.numpy.ndarray.at`), unsafe implicit
     dtype casts are deprecated, and now result in a `FutureWarning`.
     In a future release, this will become an error. An example of an unsafe implicit
     cast is `jnp.zeros(4, dtype=int).at[0].set(1.5)`, in which `1.5` previously was
     silently truncated to `1`.
-=======
-  * {func}`jax.experimental.compilation_cache.initialize_cache` now supports gcs 
+  * {func}`jax.experimental.compilation_cache.initialize_cache` now supports gcs
     bucket path as input.
->>>>>>> 498ee600
 
 ## jaxlib 0.3.11 (Unreleased)
 * [GitHub commits](https://github.com/google/jax/compare/jaxlib-v0.3.10...main).
